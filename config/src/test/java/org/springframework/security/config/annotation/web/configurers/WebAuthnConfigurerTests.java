--- conflicted
+++ resolved
@@ -370,20 +370,14 @@
 
 		@Bean
 		SecurityFilterChain securityFilterChain(HttpSecurity http) throws Exception {
-<<<<<<< HEAD
 			// @formatter:off
 			http
 				.formLogin(Customizer.withDefaults())
 				.webAuthn((authn) -> authn
-					.rpId("spring.io")
-					.rpName("spring")
+					.rpId("example.com")
 				);
 			// @formatter:on
 			return http.build();
-=======
-			return http.formLogin(Customizer.withDefaults())
-				.webAuthn((webauthn) -> webauthn.rpId("example.com"))
-				.build();
 		}
 
 	}
@@ -402,7 +396,6 @@
 			return http.formLogin(Customizer.withDefaults())
 				.webAuthn((webauthn) -> webauthn.rpId("example.com").rpName("Test RP Name"))
 				.build();
->>>>>>> c1e9e10b
 		}
 
 	}
